--- conflicted
+++ resolved
@@ -13,7 +13,6 @@
     """
     Represents a location (point or span) of the object in the source code.
 
-<<<<<<< HEAD
     :ivar str input_str: An input string being parsed this location refers to.
     :ivar int start_position, end_position: The start/end of interval in the
         input string if applicable.
@@ -21,19 +20,6 @@
     :ivar str file_name: A path to the file this location refers to.
     :ivar int line, column: Properties for getting line/column of this
         location.
-=======
-    Args:
-    context(Context): Parsing context used to populate this object.
-    file_name(str): The name (path) to the file this location refers to.
-
-    Attributes:
-    input_str: The input string (from context) being parsed.
-    start_position(int): The position of the span if applicable
-    end_position(int): The end of the span if applicable.
-    position(int): An absolute position of this location inside the file.
-    line, column (int): The line/column calculated from the position and
-        input_str.
->>>>>>> 29c8a823
     """
 
     __slots__ = ['input_str', 'start_position', 'end_position', 'position',
