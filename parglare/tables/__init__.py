--- conflicted
+++ resolved
@@ -773,13 +773,9 @@
                 # If we reached the end of the RHS and each
                 # symbol along the way could derive EMPTY than
                 # we must add EMPTY to the first set of LHS symbol.
-<<<<<<< HEAD
-                first_sets[nonterm].add(grammar.EMPTY)
-=======
-                if EMPTY not in first_sets[nonterm]:
-                    first_sets[nonterm].add(EMPTY)
+                if grammar.EMPTY not in first_sets[nonterm]:
+                    first_sets[nonterm].add(grammar.EMPTY)
                     additions = True
->>>>>>> 29c8a823
 
     grammar._first_sets = first_sets
     return first_sets
