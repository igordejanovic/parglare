--- conflicted
+++ resolved
@@ -30,8 +30,6 @@
     assert 'infinite recursion' in str(e.value)
 
 
-<<<<<<< HEAD
-=======
 def test_terminals_with_different_names():
     """Test that all terminals with same string match have the same name.
     """
@@ -53,7 +51,6 @@
     assert 'match the same string' in str(e.value)
 
 
->>>>>>> cbaaa048
 def todo_test_grammar_without_valid_inputs():
     """
     TODO: There is no valid input for this grammar. This should be detected by
