--- conflicted
+++ resolved
@@ -17,7 +17,6 @@
 number: /\d+(\.\d+)?/;
 """
 
-<<<<<<< HEAD
 
 class MyActions(Actions):
     def Result(self, n):
@@ -35,18 +34,6 @@
     def number(self, value):
         return float(value)
 
-=======
-actions = {
-    "E": [lambda _, nodes: nodes[0] + nodes[2],
-          lambda _, nodes: nodes[0] - nodes[2],
-          lambda _, nodes: nodes[0] * nodes[2],
-          lambda _, nodes: nodes[0] / nodes[2],
-          lambda _, nodes: nodes[0] ** nodes[2],
-          pass_inner,
-          pass_single],
-    "number": lambda _, value: float(value),
-}
->>>>>>> 29c8a823
 
 g = Grammar.from_string(grammar)
 
