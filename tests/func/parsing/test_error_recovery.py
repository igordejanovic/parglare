--- conflicted
+++ resolved
@@ -43,25 +43,8 @@
     will succeed.
     """
 
-<<<<<<< HEAD
-    # expression grammar, but not terminated with EOF
-    grammar = Grammar.from_string(r"""
-    E: E '+' E  {left, 1}
-     | E '-' E  {left, 1}
-     | E '*' E  {left, 2}
-     | E '/' E  {left, 2}
-     | E '^' E  {right, 3}
-     | '(' E ')'
-     | number;
-
-    terminals
-    number: /\d+(\.\d+)?/;
-    """)
-    parser = Parser(grammar, actions=MyActions(), error_recovery=True)
-=======
-    parser = Parser(g, actions=actions, consume_input=False,
+    parser = Parser(grammar, actions=MyActions(), consume_input=False,
                     error_recovery=True)
->>>>>>> 29c8a823
 
     result = parser.parse("1 + 2 + * 3 & 89 - 5")
 
