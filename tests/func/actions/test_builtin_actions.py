import pytest  # noqa
from parglare import Grammar, Parser, Actions
from parglare.exceptions import ParserInitError


def test_collect_left():
    grammar = """
    @collect
    Elements: Elements Element | Element;
    @pass_single
    Element: "a" | "b";
    """

    g = Grammar.from_string(grammar)

    parser = Parser(g, actions=Actions(), debug=True)

    result = parser.parse('a b a a b')

    assert result == ['a', 'b', 'a', 'a', 'b']


def test_collect_left_optional():
    grammar = """
    @collect_optional
    Elements: Elements Element | Element | EMPTY;
    @pass_single
    Element: "a" | "b";
    """

    g = Grammar.from_string(grammar)

    parser = Parser(g, actions=Actions(), debug=True)

    result = parser.parse('a b a a b')
    assert result == ['a', 'b', 'a', 'a', 'b']

    # Empty parse returns None
    result = parser.parse('')
    assert result == []


def test_collect_left_sep():
    grammar = """
    @collect_sep
    Elements: Elements "," Element | Element;
    @pass_single
    Element: "a" | "b";
    """

    g = Grammar.from_string(grammar)

    parser = Parser(g, actions=Actions(), debug=True)

    result = parser.parse('a, b, a ,a, b')

    assert result == ['a', 'b', 'a', 'a', 'b']


def test_collect_left_sep_optional():
    grammar = """
    @collect_sep_optional
    Elements: Elements "," Element | Element | EMPTY;
    @pass_single
    Element: "a" | "b";
    """

    g = Grammar.from_string(grammar)

    parser = Parser(g, actions=Actions(), debug=True)

    result = parser.parse('a ,b, a, a, b')
    assert result == ['a', 'b', 'a', 'a', 'b']

    # Empty parse returns None
    result = parser.parse('')
    assert result == []


def test_collect_right():
    grammar = """
    @collect_right
    Elements: Element Elements | Element;
    @pass_single
    Element: "a" | "b";
    """

    g = Grammar.from_string(grammar)

    parser = Parser(g, actions=Actions(), debug=True)

    result = parser.parse('a b a a b')

    assert result == ['a', 'b', 'a', 'a', 'b']


def test_collect_right_optional():
    grammar = """
    @collect_right_optional
    Elements: Element Elements | Element | EMPTY;
    @pass_single
    Element: "a" | "b";
    """

    g = Grammar.from_string(grammar)

    parser = Parser(g, actions=Actions(), debug=True)

    result = parser.parse('a b a a b')
    assert result == ['a', 'b', 'a', 'a', 'b']

    # Empty parse returns None
    result = parser.parse('')
    assert result == []


def test_collect_right_sep():
    grammar = """
    @collect_right_sep
    Elements: Element "," Elements | Element;
    @pass_single
    Element: "a" | "b";
    """

    g = Grammar.from_string(grammar)

    parser = Parser(g, actions=Actions(), debug=True)

    result = parser.parse('a, b, a ,a, b')

    assert result == ['a', 'b', 'a', 'a', 'b']


def test_collect_right_sep_optional():
    grammar = """
    @collect_right_sep_optional
    Elements: Element "," Elements | Element | EMPTY;
    @pass_single
    Element: "a" | "b";
    """

    g = Grammar.from_string(grammar)

    parser = Parser(g, actions=Actions(), debug=True)

    result = parser.parse('a ,b, a, a, b')
    assert result == ['a', 'b', 'a', 'a', 'b']

    # Empty parse returns None
    result = parser.parse('')
    assert result == []


def test_user_grammar_actions():
    """
    Test that user supplied actions are used.
    """
    grammar = """
    S: A B C;
    @nonterm_action
    C: A B;
    A: "a";
    @term_action
    B: "b";
    """

    class MyActions(Actions):
        called = [False, False]

        def nonterm_action(self, _):
            self.called[0] = True

        def term_action(self, _):
            self.called[1] = True

    g = Grammar.from_string(grammar)
    p = Parser(g, actions=MyActions())
    assert p.parse("a b a b")
    assert all(MyActions.called)


def test_parglare_builtin_action_override():
    """
    """
    grammar = """
    @collect
    As: As A | A;
    A: "a";
    """

    class MyActions(Actions):
        called = [False]

        def collect(self, _):
            self.called[0] = True

    g = Grammar.from_string(grammar)
<<<<<<< HEAD
    p = Parser(g, actions=MyActions())
    assert p.parse("a a ")
    assert MyActions.called[0]
=======
    p = Parser(g, actions=my_actions)
    assert p.parse("a a ") is None
    assert called[0]
>>>>>>> 29c8a823


def test_parglare_builtin_action_override_repetition():
    """
    Test that user given action can override actions attached to
    repetition operator generated rule actions.
    """
    # B+ will product B_1 rule with `collect` common action
    grammar = """
    S: B+;
    B: "b";
    """

    class MyActions(Actions):
        called = [False]

        def collect(self, _):
            self.called[0] = True
            return "pass"

    g = Grammar.from_string(grammar)
    p = Parser(g, actions=MyActions())
    assert p.parse("b b") == 'pass'
    assert MyActions.called[0]


def test_unexisting_builtin_action_raises_exception():
    """
    """
    grammar = """
    S: A;
    @a_action_unexisting
    A: "a";
    """

    g = Grammar.from_string(grammar)
    with pytest.raises(ParserInitError) as e:
        Parser(g, actions=Actions())

    assert 'a_action_unexisting' in str(e)<|MERGE_RESOLUTION|>--- conflicted
+++ resolved
@@ -195,15 +195,9 @@
             self.called[0] = True
 
     g = Grammar.from_string(grammar)
-<<<<<<< HEAD
     p = Parser(g, actions=MyActions())
     assert p.parse("a a ")
     assert MyActions.called[0]
-=======
-    p = Parser(g, actions=my_actions)
-    assert p.parse("a a ") is None
-    assert called[0]
->>>>>>> 29c8a823
 
 
 def test_parglare_builtin_action_override_repetition():
