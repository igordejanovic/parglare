--- conflicted
+++ resolved
@@ -2,7 +2,6 @@
 from operator import add, sub, mul, truediv, pow
 
 grammar = r"""
-@pass_single Exp: E EOF;
 @op E: E '+' E  {left, 1}
      | E '-' E  {left, 1}
      | E '*' E  {left, 2}
@@ -15,7 +14,6 @@
 number: /\d+(\.\d+)?/;
 """
 
-<<<<<<< HEAD
 
 class MyActions(Actions):
     def op(self, n):
@@ -31,18 +29,6 @@
     def number(self, n):
         return float(n)
 
-=======
-actions = {
-    "E": [lambda _, n: n[0] + n[2],
-          lambda _, n: n[0] - n[2],
-          lambda _, n: n[0] * n[2],
-          lambda _, n: n[0] / n[2],
-          lambda _, n: n[0] ** n[2],
-          lambda _, n: n[1],
-          lambda _, n: n[0]],
-    "number": lambda _, value: float(value),
-}
->>>>>>> 29c8a823
 
 g = Grammar.from_string(grammar)
 parser = Parser(g, debug=True, actions=MyActions())
